//SPDX-License-Identifier: MIT
pragma solidity ~0.8.17;

import {ERC1155Fuse, IERC165} from "./ERC1155Fuse.sol";
import {Controllable} from "./Controllable.sol";
import {INameWrapper, CANNOT_UNWRAP, CANNOT_BURN_FUSES, CANNOT_TRANSFER, CANNOT_SET_RESOLVER, CANNOT_SET_TTL, CANNOT_CREATE_SUBDOMAIN, PARENT_CANNOT_CONTROL, CAN_DO_EVERYTHING, IS_DOT_ETH, PARENT_CONTROLLED_FUSES, USER_SETTABLE_FUSES} from "./INameWrapper.sol";
import {INameWrapperUpgrade} from "./INameWrapperUpgrade.sol";
import {IMetadataService} from "./IMetadataService.sol";
import {ENS} from "../registry/ENS.sol";
import {IBaseRegistrar} from "../ethregistrar/IBaseRegistrar.sol";
import {IERC721Receiver} from "@openzeppelin/contracts/token/ERC721/IERC721Receiver.sol";
import {Ownable} from "@openzeppelin/contracts/access/Ownable.sol";
import {BytesUtils} from "./BytesUtils.sol";
import {ERC20Recoverable} from "../utils/ERC20Recoverable.sol";

error Unauthorised(bytes32 node, address addr);
error IncompatibleParent();
error IncorrectTokenType();
error LabelMismatch(bytes32 labelHash, bytes32 expectedLabelhash);
error LabelTooShort();
error LabelTooLong(string label);
error IncorrectTargetOwner(address owner);
error CannotUpgrade();
error OperationProhibited(bytes32 node);
error NameIsNotWrapped();
error NameIsStillExpired();

contract NameWrapper is
    Ownable,
    ERC1155Fuse,
    INameWrapper,
    Controllable,
    IERC721Receiver,
    ERC20Recoverable
{
    using BytesUtils for bytes;

    ENS public immutable override ens;
    IBaseRegistrar public immutable override registrar;
    IMetadataService public override metadataService;
    mapping(bytes32 => bytes) public override names;
    string public constant name = "NameWrapper";

    uint64 private constant GRACE_PERIOD = 90 days;
    bytes32 private constant ETH_NODE =
        0x93cdeb708b7545dc668eb9280176169d1c33cfd8ed6f04690a0bcc88a93fc4ae;
    bytes32 private constant ETH_LABELHASH =
        0x4f5b812789fc606be1b3b16908db13fc7a9adf7ca72641f84d75b47069d3d7f0;
    bytes32 private constant ROOT_NODE =
        0x0000000000000000000000000000000000000000000000000000000000000000;

    INameWrapperUpgrade public upgradeContract;
    uint64 private constant MAX_EXPIRY = type(uint64).max;

    constructor(
        ENS _ens,
        IBaseRegistrar _registrar,
        IMetadataService _metadataService
    ) {
        ens = _ens;
        registrar = _registrar;
        metadataService = _metadataService;

        /* Burn PARENT_CANNOT_CONTROL and CANNOT_UNWRAP fuses for ROOT_NODE and ETH_NODE */

        _setData(
            uint256(ETH_NODE),
            address(0),
            uint32(PARENT_CANNOT_CONTROL | CANNOT_UNWRAP),
            MAX_EXPIRY
        );
        _setData(
            uint256(ROOT_NODE),
            address(0),
            uint32(PARENT_CANNOT_CONTROL | CANNOT_UNWRAP),
            MAX_EXPIRY
        );
        names[ROOT_NODE] = "\x00";
        names[ETH_NODE] = "\x03eth\x00";
    }

    function supportsInterface(bytes4 interfaceId)
        public
        view
        virtual
        override(ERC1155Fuse, IERC165)
        returns (bool)
    {
        return
            interfaceId == type(INameWrapper).interfaceId ||
            interfaceId == type(IERC721Receiver).interfaceId ||
            super.supportsInterface(interfaceId);
    }

    /* ERC1155 Fuse */

    /**
     * @notice Gets the owner of a name
     * @param id Label as a string of the .eth domain to wrap
     * @return owner The owner of the name
     */

    function ownerOf(uint256 id)
        public
        view
        override(ERC1155Fuse, INameWrapper)
        returns (address owner)
    {
        return super.ownerOf(id);
    }

    /**
     * @notice Gets the data for a name
     * @param id Namehash of the name
     * @return owner Owner of the name
     * @return fuses Fuses of the name
     * @return expiry Expiry of the name
     */

    function getData(uint256 id)
        public
        view
        override(ERC1155Fuse, INameWrapper)
        returns (
            address owner,
            uint32 fuses,
            uint64 expiry
        )
    {
        (owner, fuses, expiry) = super.getData(id);

<<<<<<< HEAD
        (owner, fuses) = _clearOwnerAndFuses(owner, fuses, expiry);
=======
        bytes32 labelhash = _getEthLabelhash(bytes32(id), fuses);
        if (labelhash != bytes32(0)) {
            expiry =
                uint64(registrar.nameExpires(uint256(labelhash))) +
                GRACE_PERIOD;
        }

        if (expiry < block.timestamp) {
            if (fuses & PARENT_CANNOT_CONTROL == PARENT_CANNOT_CONTROL) {
                owner = address(0);
            }
            fuses = 0;
        }
>>>>>>> 14f8fe6f
    }

    /* Metadata service */

    /**
     * @notice Set the metadata service. Only the owner can do this
     * @param _metadataService The new metadata service
     */

    function setMetadataService(IMetadataService _metadataService)
        public
        onlyOwner
    {
        metadataService = _metadataService;
    }

    /**
     * @notice Get the metadata uri
     * @param tokenId The id of the token
     * @return string uri of the metadata service
     */

    function uri(uint256 tokenId) public view override returns (string memory) {
        return metadataService.uri(tokenId);
    }

    /**
     * @notice Set the address of the upgradeContract of the contract. only admin can do this
     * @dev The default value of upgradeContract is the 0 address. Use the 0 address at any time
     * to make the contract not upgradable.
     * @param _upgradeAddress address of an upgraded contract
     */

    function setUpgradeContract(INameWrapperUpgrade _upgradeAddress)
        public
        onlyOwner
    {
        if (address(upgradeContract) != address(0)) {
            registrar.setApprovalForAll(address(upgradeContract), false);
            ens.setApprovalForAll(address(upgradeContract), false);
        }

        upgradeContract = _upgradeAddress;

        if (address(upgradeContract) != address(0)) {
            registrar.setApprovalForAll(address(upgradeContract), true);
            ens.setApprovalForAll(address(upgradeContract), true);
        }
    }

    /**
     * @notice Checks if msg.sender is the owner or approved by the owner of a name
     * @param node namehash of the name to check
     */

    modifier onlyTokenOwner(bytes32 node) {
        if (!canModifyName(node, msg.sender)) {
            revert Unauthorised(node, msg.sender);
        }

        _;
    }

    /**
     * @notice Checks if owner or approved by owner
     * @param node namehash of the name to check
     * @param addr which address to check permissions for
     * @return whether or not is owner or approved
     */

    function canModifyName(bytes32 node, address addr)
        public
        view
        override
        returns (bool)
    {
        (address owner, uint32 fuses, uint64 expiry) = getData(uint256(node));
        return
            (owner == addr || isApprovedForAll(owner, addr)) &&
            (fuses & IS_DOT_ETH == 0 ||
                expiry - GRACE_PERIOD >= block.timestamp);
    }

    /**
     * @notice Wraps a .eth domain, creating a new token and sending the original ERC721 token to this contract
     * @dev Can be called by the owner of the name on the .eth registrar or an authorised caller on the registrar
     * @param label Label as a string of the .eth domain to wrap
     * @param wrappedOwner Owner of the name in this contract
     * @param ownerControlledFuses Initial owner-controlled fuses to set
     * @param resolver Resolver contract address
     */

    function wrapETH2LD(
        string calldata label,
        address wrappedOwner,
        uint16 ownerControlledFuses,
        address resolver
    ) public override {
        uint256 tokenId = uint256(keccak256(bytes(label)));
        address registrant = registrar.ownerOf(tokenId);
        if (
            registrant != msg.sender &&
            !registrar.isApprovedForAll(registrant, msg.sender)
        ) {
            revert Unauthorised(
                _makeNode(ETH_NODE, bytes32(tokenId)),
                msg.sender
            );
        }

        // transfer the token from the user to this contract
        registrar.transferFrom(registrant, address(this), tokenId);

        // transfer the ens record back to the new owner (this contract)
        registrar.reclaim(tokenId, address(this));

        _wrapETH2LD(label, wrappedOwner, ownerControlledFuses, resolver);
    }

    /**
     * @dev Registers a new .eth second-level domain and wraps it.
     *      Only callable by authorised controllers.
     * @param label The label to register (Eg, 'foo' for 'foo.eth').
     * @param wrappedOwner The owner of the wrapped name.
     * @param duration The duration, in seconds, to register the name for.
     * @param resolver The resolver address to set on the ENS registry (optional).
     * @param ownerControlledFuses Initial owner-controlled fuses to set
     * @return registrarExpiry The expiry date of the new name on the .eth registrar, in seconds since the Unix epoch.
     */

    function registerAndWrapETH2LD(
        string calldata label,
        address wrappedOwner,
        uint256 duration,
        address resolver,
        uint16 ownerControlledFuses
    ) external override onlyController returns (uint256 registrarExpiry) {
        uint256 tokenId = uint256(keccak256(bytes(label)));
        registrarExpiry = registrar.register(tokenId, address(this), duration);
        _wrapETH2LD(label, wrappedOwner, ownerControlledFuses, resolver);
    }

    /**
     * @notice Renews a .eth second-level domain.
     * @dev Only callable by authorised controllers.
     * @param tokenId The hash of the label to register (eg, `keccak256('foo')`, for 'foo.eth').
     * @param duration The number of seconds to renew the name for.
     * @return expires The expiry date of the name on the .eth registrar, in seconds since the Unix epoch.
     */

    function renew(uint256 tokenId, uint256 duration)
        external
        override
        onlyController
        returns (uint256 expires)
    {
<<<<<<< HEAD
        bytes32 node = _makeNode(ETH_NODE, bytes32(tokenId));

        uint256 registrarExpiry = registrar.renew(tokenId, duration);

        // Do not set anything in wrapper if name is not wrapped
        try registrar.ownerOf(tokenId) returns (address registrarOwner) {
            if (
                registrarOwner != address(this) ||
                ens.owner(node) != address(this) ||
                ownerOf(uint256(node)) == address(0)
            ) {
                return registrarExpiry;
            }
        } catch {
            return registrarExpiry;
        }

        // set expiry in Wrapper
        uint64 expiry = uint64(registrarExpiry) + GRACE_PERIOD;

        (address owner, uint32 fuses, ) = getData(uint256(node));
        _setData(node, owner, fuses, expiry);

        return registrarExpiry;
=======
        return registrar.renew(tokenId, duration);
>>>>>>> 14f8fe6f
    }

    /**
     * @notice Wraps a non .eth domain, of any kind. Could be a DNSSEC name vitalik.xyz or a subdomain
     * @dev Can be called by the owner in the registry or an authorised caller in the registry
     * @param name The name to wrap, in DNS format
     * @param wrappedOwner Owner of the name in this contract
     * @param resolver Resolver contract
     */

    function wrap(
        bytes calldata name,
        address wrappedOwner,
        address resolver
    ) public override {
        (bytes32 labelhash, uint256 offset) = name.readLabel(0);
        bytes32 parentNode = name.namehash(offset);
        bytes32 node = _makeNode(parentNode, labelhash);

        names[node] = name;

        if (parentNode == ETH_NODE) {
            revert IncompatibleParent();
        }

        address owner = ens.owner(node);

        if (owner != msg.sender && !ens.isApprovedForAll(owner, msg.sender)) {
            revert Unauthorised(node, msg.sender);
        }

        if (resolver != address(0)) {
            ens.setResolver(node, resolver);
        }

        ens.setOwner(node, address(this));

        _wrap(node, name, wrappedOwner, 0, 0);
    }

    /**
     * @notice Unwraps a .eth domain. e.g. vitalik.eth
     * @dev Can be called by the owner in the wrapper or an authorised caller in the wrapper
     * @param labelhash Labelhash of the .eth domain
     * @param registrant Sets the owner in the .eth registrar to this address
     * @param controller Sets the owner in the registry to this address
     */

    function unwrapETH2LD(
        bytes32 labelhash,
        address registrant,
        address controller
    ) public override onlyTokenOwner(_makeNode(ETH_NODE, labelhash)) {
        if (registrant == address(this)) {
            revert IncorrectTargetOwner(registrant);
        }
        _unwrap(_makeNode(ETH_NODE, labelhash), controller);
        registrar.safeTransferFrom(
            address(this),
            registrant,
            uint256(labelhash)
        );
    }

    /**
     * @notice Unwraps a non .eth domain, of any kind. Could be a DNSSEC name vitalik.xyz or a subdomain
     * @dev Can be called by the owner in the wrapper or an authorised caller in the wrapper
     * @param parentNode Parent namehash of the name e.g. vitalik.xyz would be namehash('xyz')
     * @param labelhash Labelhash of the name, e.g. vitalik.xyz would be keccak256('vitalik')
     * @param controller Sets the owner in the registry to this address
     */

    function unwrap(
        bytes32 parentNode,
        bytes32 labelhash,
        address controller
    ) public override onlyTokenOwner(_makeNode(parentNode, labelhash)) {
        if (parentNode == ETH_NODE) {
            revert IncompatibleParent();
        }
        if (controller == address(0x0) || controller == address(this)) {
            revert IncorrectTargetOwner(controller);
        }
        _unwrap(_makeNode(parentNode, labelhash), controller);
    }

    /**
     * @notice Sets fuses of a name
     * @param node Namehash of the name
     * @param ownerControlledFuses Owner-controlled fuses to burn
     * @return New fuses
     */

    function setFuses(bytes32 node, uint16 ownerControlledFuses)
        public
        onlyTokenOwner(node)
        operationAllowed(node, CANNOT_BURN_FUSES)
        returns (uint32)
    {
        // owner protected by onlyTokenOwner
        (address owner, uint32 oldFuses, uint64 expiry) = getData(
            uint256(node)
        );
        _setFuses(node, owner, ownerControlledFuses | oldFuses, expiry);
        return ownerControlledFuses;
    }

    /**
     * @notice Upgrades a .eth wrapped domain by calling the wrapETH2LD function of the upgradeContract
     *     and burning the token of this contract
     * @dev Can be called by the owner of the name in this contract
     * @param label Label as a string of the .eth name to upgrade
     * @param wrappedOwner The owner of the wrapped name
     */

    function upgradeETH2LD(
        string calldata label,
        address wrappedOwner,
        address resolver
    ) public {
        bytes32 labelhash = keccak256(bytes(label));
        bytes32 node = _makeNode(ETH_NODE, labelhash);
        (address currentOwner, uint32 fuses, uint64 expiry) = _prepareUpgrade(
            node
        );

        if (wrappedOwner != currentOwner) {
            _preTransferCheck(uint256(node), fuses, expiry);
        }

        upgradeContract.wrapETH2LD(
            label,
            wrappedOwner,
            fuses,
            expiry,
            resolver
        );
    }

    /**
     * @notice Upgrades a non .eth domain of any kind. Could be a DNSSEC name vitalik.xyz or a subdomain
     * @dev Can be called by the owner or an authorised caller
     * Requires upgraded Namewrapper to permit old Namewrapper to call `setSubnodeRecord` for all names
     * @param parentNode Namehash of the parent name
     * @param label Label as a string of the name to upgrade
     * @param wrappedOwner Owner of the name in this contract
     * @param resolver Resolver contract for this name
     */

    function upgrade(
        bytes32 parentNode,
        string calldata label,
        address wrappedOwner,
        address resolver
    ) public {
        bytes32 labelhash = keccak256(bytes(label));
        bytes32 node = _makeNode(parentNode, labelhash);
        (address currentOwner, uint32 fuses, uint64 expiry) = _prepareUpgrade(
            node
        );

        if (wrappedOwner != currentOwner) {
            _preTransferCheck(uint256(node), fuses, expiry);
        }

        upgradeContract.setSubnodeRecord(
            parentNode,
            label,
            wrappedOwner,
            resolver,
            0,
            fuses,
            expiry
        );
    }

    /** 
    /* @notice Sets fuses of a name that you own the parent of. Can also be called by the owner of a .eth name
     * @param parentNode Parent namehash of the name e.g. vitalik.xyz would be namehash('xyz')
     * @param labelhash Labelhash of the name, e.g. vitalik.xyz would be keccak256('vitalik')
     * @param fuses Fuses to burn
     * @param expiry When the name will expire in seconds since the Unix epoch
     */

    function setChildFuses(
        bytes32 parentNode,
        bytes32 labelhash,
        uint32 fuses,
        uint64 expiry
    ) public {
        bytes32 node = _makeNode(parentNode, labelhash);
        _checkFusesAreSettable(node, fuses);
        (address owner, uint32 oldFuses, uint64 oldExpiry) = getData(
            uint256(node)
        );
<<<<<<< HEAD
        if (owner == address(0) || ens.owner(node) != address(this)) {
            revert NameIsNotWrapped();
        }
=======
>>>>>>> 14f8fe6f
        // max expiry is set to the expiry of the parent
        (, uint32 parentFuses, uint64 maxExpiry) = getData(uint256(parentNode));
        if (parentNode == ROOT_NODE) {
            if (!canModifyName(node, msg.sender)) {
                revert Unauthorised(node, msg.sender);
            }
        } else {
            if (!canModifyName(parentNode, msg.sender)) {
                revert Unauthorised(node, msg.sender);
            }
        }

        _checkParentFuses(node, fuses, parentFuses);

        expiry = _normaliseExpiry(expiry, oldExpiry, maxExpiry);

        // if PARENT_CANNOT_CONTROL has been burned and fuses have changed
        if (
            oldFuses & PARENT_CANNOT_CONTROL != 0 &&
            oldFuses | fuses != oldFuses
        ) {
            revert OperationProhibited(node);
        }
        fuses |= oldFuses;
        _setFuses(node, owner, fuses, expiry);
    }

    /**
     * @notice Sets the subdomain owner in the registry and then wraps the subdomain
     * @param parentNode Parent namehash of the subdomain
     * @param label Label of the subdomain as a string
     * @param owner New owner in the wrapper
     * @param fuses Initial fuses for the wrapped subdomain
     * @param expiry When the name will expire in seconds since the Unix epoch
     * @return node Namehash of the subdomain
     */

    function setSubnodeOwner(
        bytes32 parentNode,
        string calldata label,
        address owner,
        uint32 fuses,
        uint64 expiry
    ) public onlyTokenOwner(parentNode) returns (bytes32 node) {
        bytes32 labelhash = keccak256(bytes(label));
        node = _makeNode(parentNode, labelhash);
        _checkCanCallSetSubnodeOwner(parentNode, node);
        _checkFusesAreSettable(node, fuses);
        bytes memory name = _saveLabel(parentNode, node, label);
        expiry = _checkParentFusesAndExpiry(parentNode, node, fuses, expiry);

        if (!isWrapped(node)) {
            ens.setSubnodeOwner(parentNode, labelhash, address(this));
            _wrap(node, name, owner, fuses, expiry);
        } else {
            _updateName(parentNode, node, label, owner, fuses, expiry);
        }
    }

    /**
     * @notice Sets the subdomain owner in the registry with records and then wraps the subdomain
     * @param parentNode parent namehash of the subdomain
     * @param label label of the subdomain as a string
     * @param owner new owner in the wrapper
     * @param resolver resolver contract in the registry
     * @param ttl ttl in the regsitry
     * @param fuses initial fuses for the wrapped subdomain
     * @param expiry When the name will expire in seconds since the Unix epoch
     * @return node Namehash of the subdomain
     */

    function setSubnodeRecord(
        bytes32 parentNode,
        string memory label,
        address owner,
        address resolver,
        uint64 ttl,
        uint32 fuses,
        uint64 expiry
    ) public onlyTokenOwner(parentNode) returns (bytes32 node) {
        bytes32 labelhash = keccak256(bytes(label));
        node = _makeNode(parentNode, labelhash);
        _checkCanCallSetSubnodeOwner(parentNode, node);
        _checkFusesAreSettable(node, fuses);
        _saveLabel(parentNode, node, label);
        expiry = _checkParentFusesAndExpiry(parentNode, node, fuses, expiry);
        if (!isWrapped(node)) {
            ens.setSubnodeRecord(
                parentNode,
                labelhash,
                address(this),
                resolver,
                ttl
            );
            _storeNameAndWrap(parentNode, node, label, owner, fuses, expiry);
        } else {
            ens.setSubnodeRecord(
                parentNode,
                labelhash,
                address(this),
                resolver,
                ttl
            );
            _updateName(parentNode, node, label, owner, fuses, expiry);
        }
    }

    /**
     * @notice Sets records for the name in the ENS Registry
     * @param node Namehash of the name to set a record for
     * @param owner New owner in the registry
     * @param resolver Resolver contract
     * @param ttl Time to live in the registry
     */

    function setRecord(
        bytes32 node,
        address owner,
        address resolver,
        uint64 ttl
    )
        public
        override
        onlyTokenOwner(node)
        operationAllowed(
            node,
            CANNOT_TRANSFER | CANNOT_SET_RESOLVER | CANNOT_SET_TTL
        )
    {
        ens.setRecord(node, address(this), resolver, ttl);
        if (owner == address(0)) {
            (, uint32 fuses, ) = getData(uint256(node));
            if (fuses & IS_DOT_ETH == IS_DOT_ETH) {
                revert IncorrectTargetOwner(owner);
            }
            _unwrap(node, address(0));
        } else {
            address oldOwner = ownerOf(uint256(node));
            _transfer(oldOwner, owner, uint256(node), 1, "");
        }
    }

    /**
     * @notice Sets resolver contract in the registry
     * @param node namehash of the name
     * @param resolver the resolver contract
     */

    function setResolver(bytes32 node, address resolver)
        public
        override
        onlyTokenOwner(node)
        operationAllowed(node, CANNOT_SET_RESOLVER)
    {
        ens.setResolver(node, resolver);
    }

    /**
     * @notice Sets TTL in the registry
     * @param node Namehash of the name
     * @param ttl TTL in the registry
     */

    function setTTL(bytes32 node, uint64 ttl)
        public
        override
        onlyTokenOwner(node)
        operationAllowed(node, CANNOT_SET_TTL)
    {
        ens.setTTL(node, ttl);
    }

    /**
     * @dev Allows an operation only if none of the specified fuses are burned.
     * @param node The namehash of the name to check fuses on.
     * @param fuseMask A bitmask of fuses that must not be burned.
     */

    modifier operationAllowed(bytes32 node, uint32 fuseMask) {
        (, uint32 fuses, ) = getData(uint256(node));
        if (fuses & fuseMask != 0) {
            revert OperationProhibited(node);
        }
        _;
    }

    /**
     * @notice Check whether a name can call setSubnodeOwner/setSubnodeRecord
     * @dev Checks both CANNOT_CREATE_SUBDOMAIN and PARENT_CANNOT_CONTROL and whether not they have been burnt
     *      and checks whether the owner of the subdomain is 0x0 for creating or already exists for
     *      replacing a subdomain. If either conditions are true, then it is possible to call
     *      setSubnodeOwner
     * @param parentNode Namehash of the parent name to check
     * @param subnode Namehash of the subname to check
     */

    function _checkCanCallSetSubnodeOwner(bytes32 parentNode, bytes32 subnode)
        internal
        view
    {
        (
            address subnodeOwner,
            uint32 subnodeFuses,
            uint64 subnodeExpiry
        ) = getData(uint256(subnode));

        // check if the registry owner is 0 and expired
        // check if the wrapper owner is 0 and expired
        // If either, then check parent fuses for CANNOT_CREATE_SUBDOMAIN
        bool expired = subnodeExpiry < block.timestamp;
        if (
            expired &&
            // protects a name that has been unwrapped with PCC and doesn't allow the parent to take control by recreating it if unexpired
            (subnodeOwner == address(0) ||
                // protects a name that has been burnt and doesn't allow the parent to take control by recreating it if unexpired
                ens.owner(subnode) == address(0))
        ) {
            (, uint32 parentFuses, ) = getData(uint256(parentNode));
            if (parentFuses & CANNOT_CREATE_SUBDOMAIN != 0) {
                revert OperationProhibited(subnode);
            }
        } else {
            if (subnodeFuses & PARENT_CANNOT_CONTROL != 0) {
                revert OperationProhibited(subnode);
            }
        }
    }

    /**
     * @notice Checks all Fuses in the mask are burned for the node
     * @param node Namehash of the name
     * @param fuseMask The fuses you want to check
     * @return Boolean of whether or not all the selected fuses are burned
     */

    function allFusesBurned(bytes32 node, uint32 fuseMask)
        public
        view
        override
        returns (bool)
    {
        (, uint32 fuses, ) = getData(uint256(node));
        return fuses & fuseMask == fuseMask;
    }

    function isWrapped(bytes32 node) public view returns (bool) {
        return
            ownerOf(uint256(node)) != address(0) &&
            ens.owner(node) == address(this);
    }

    function onERC721Received(
        address to,
        address,
        uint256 tokenId,
        bytes calldata data
    ) public override returns (bytes4) {
        //check if it's the eth registrar ERC721
        if (msg.sender != address(registrar)) {
            revert IncorrectTokenType();
        }

        (
            string memory label,
            address owner,
            uint16 ownerControlledFuses,
            address resolver
        ) = abi.decode(data, (string, address, uint16, address));

        bytes32 labelhash = bytes32(tokenId);
        bytes32 labelhashFromData = keccak256(bytes(label));

        if (labelhashFromData != labelhash) {
            revert LabelMismatch(labelhashFromData, labelhash);
        }

        // transfer the ens record back to the new owner (this contract)
        registrar.reclaim(uint256(labelhash), address(this));

        _wrapETH2LD(label, owner, ownerControlledFuses, resolver);

        return IERC721Receiver(to).onERC721Received.selector;
    }

    /***** Internal functions */

    function _preTransferCheck(
        uint256 id,
        uint32 fuses,
        uint64 expiry
    ) internal view override returns (bool) {
        // For this check, treat .eth 2LDs as expiring at the start of the grace period.
        if (fuses & IS_DOT_ETH == IS_DOT_ETH) {
            expiry -= GRACE_PERIOD;
        }

        if (expiry < block.timestamp) {
            // Transferable if the name was not emancipated
            if (fuses & PARENT_CANNOT_CONTROL != 0) {
                revert("ERC1155: insufficient balance for transfer");
            }
        } else {
            // Transferable if CANNOT_TRANSFER is unburned
            if (fuses & CANNOT_TRANSFER != 0) {
                revert OperationProhibited(bytes32(id));
            }
        }
    }

    function _clearOwnerAndFuses(
        address owner,
        uint32 fuses,
        uint64 expiry
    ) internal view override returns (address, uint32) {
        if (expiry < block.timestamp) {
            if (fuses & PARENT_CANNOT_CONTROL == PARENT_CANNOT_CONTROL) {
                owner = address(0);
            }
            fuses = 0;
        }

        return (owner, fuses);
    }

    function _makeNode(bytes32 node, bytes32 labelhash)
        private
        pure
        returns (bytes32)
    {
        return keccak256(abi.encodePacked(node, labelhash));
    }

    function _addLabel(string memory label, bytes memory name)
        internal
        pure
        returns (bytes memory ret)
    {
        if (bytes(label).length < 1) {
            revert LabelTooShort();
        }
        if (bytes(label).length > 255) {
            revert LabelTooLong(label);
        }
        return abi.encodePacked(uint8(bytes(label).length), label, name);
    }

    function _mint(
        bytes32 node,
        address owner,
        uint32 fuses,
        uint64 expiry
    ) internal override {
        _canFusesBeBurned(node, fuses);
        (address oldOwner, , ) = super.getData(uint256(node));
        if (oldOwner != address(0)) {
            // burn and unwrap old token of old owner
            _burn(uint256(node));
            emit NameUnwrapped(node, address(0));
        }
        super._mint(node, owner, fuses, expiry);
    }

    function _wrap(
        bytes32 node,
        bytes memory name,
        address wrappedOwner,
        uint32 fuses,
        uint64 expiry
    ) internal {
        _mint(node, wrappedOwner, fuses, expiry);
        emit NameWrapped(node, name, wrappedOwner, fuses, expiry);
    }

    function _storeNameAndWrap(
        bytes32 parentNode,
        bytes32 node,
        string memory label,
        address owner,
        uint32 fuses,
        uint64 expiry
    ) internal {
        bytes memory name = _addLabel(label, names[parentNode]);
        _wrap(node, name, owner, fuses, expiry);
    }

    function _saveLabel(
        bytes32 parentNode,
        bytes32 node,
        string memory label
    ) internal returns (bytes memory) {
        bytes memory name = _addLabel(label, names[parentNode]);
        names[node] = name;
        return name;
    }

    function _prepareUpgrade(bytes32 node)
        private
        returns (
            address owner,
            uint32 fuses,
            uint64 expiry
        )
    {
        if (address(upgradeContract) == address(0)) {
            revert CannotUpgrade();
        }

        if (!canModifyName(node, msg.sender)) {
            revert Unauthorised(node, msg.sender);
        }

        (owner, fuses, expiry) = getData(uint256(node));

        _burn(uint256(node));
    }

    function _updateName(
        bytes32 parentNode,
        bytes32 node,
        string memory label,
        address owner,
        uint32 fuses,
        uint64 expiry
    ) internal {
        (address oldOwner, uint32 oldFuses, ) = getData(uint256(node));
        bytes memory name = _addLabel(label, names[parentNode]);
        if (names[node].length == 0) {
            names[node] = name;
        }
        _setFuses(node, oldOwner, oldFuses | fuses, expiry);
        if (owner == address(0)) {
            _unwrap(node, address(0));
        } else {
            _transfer(oldOwner, owner, uint256(node), 1, "");
        }
    }

    // wrapper function for stack limit
    function _checkParentFusesAndExpiry(
        bytes32 parentNode,
        bytes32 node,
        uint32 fuses,
        uint64 expiry
    ) internal view returns (uint64) {
        (, , uint64 oldExpiry) = getData(uint256(node));
        (, uint32 parentFuses, uint64 maxExpiry) = getData(uint256(parentNode));
        _checkParentFuses(node, fuses, parentFuses);
        return _normaliseExpiry(expiry, oldExpiry, maxExpiry);
    }

    function _checkParentFuses(
        bytes32 node,
        uint32 fuses,
        uint32 parentFuses
    ) internal pure {
        bool isBurningParentControlledFuses = fuses & PARENT_CONTROLLED_FUSES !=
            0;

        bool parentHasNotBurnedCU = parentFuses & CANNOT_UNWRAP == 0;

        if (isBurningParentControlledFuses && parentHasNotBurnedCU) {
            revert OperationProhibited(node);
        }
    }

    function _normaliseExpiry(
        uint64 expiry,
        uint64 oldExpiry,
        uint64 maxExpiry
    ) internal pure returns (uint64) {
        // Expiry cannot be more than maximum allowed
        // .eth names will check registrar, non .eth check parent
        if (expiry > maxExpiry) {
            expiry = maxExpiry;
        }
        // Expiry cannot be less than old expiry
        if (expiry < oldExpiry) {
            expiry = oldExpiry;
        }

        return expiry;
    }

    function _wrapETH2LD(
        string memory label,
        address wrappedOwner,
        uint16 ownerControlledFuses,
        address resolver
    ) private {
        bytes32 labelhash = keccak256(bytes(label));
        bytes32 node = _makeNode(ETH_NODE, labelhash);
        // hardcode dns-encoded eth string for gas savings
        bytes memory name = _addLabel(label, "\x03eth\x00");
        names[node] = name;

        uint64 expiry = uint64(registrar.nameExpires(uint256(labelhash))) +
            GRACE_PERIOD;

        _wrap(
            node,
            name,
            wrappedOwner,
            ownerControlledFuses | PARENT_CANNOT_CONTROL | IS_DOT_ETH,
            expiry
        );

        if (resolver != address(0)) {
            ens.setResolver(node, resolver);
        }
    }

    function _unwrap(bytes32 node, address owner) private {
        if (allFusesBurned(node, CANNOT_UNWRAP)) {
            revert OperationProhibited(node);
        }

        // Burn token and fuse data
        _burn(uint256(node));
        ens.setOwner(node, owner);

        emit NameUnwrapped(node, owner);
    }

    function _setFuses(
        bytes32 node,
        address owner,
        uint32 fuses,
        uint64 expiry
    ) internal {
        _setData(node, owner, fuses, expiry);
        emit FusesSet(node, fuses, expiry);
    }

    function _setData(
        bytes32 node,
        address owner,
        uint32 fuses,
        uint64 expiry
    ) internal {
        _canFusesBeBurned(node, fuses);
        super._setData(uint256(node), owner, fuses, expiry);
    }

    function _canFusesBeBurned(bytes32 node, uint32 fuses) internal pure {
        // If a non-parent controlled fuse is being burned, check PCC and CU are burnt
        if (
            fuses & ~PARENT_CONTROLLED_FUSES != 0 &&
            fuses & (PARENT_CANNOT_CONTROL | CANNOT_UNWRAP) !=
            (PARENT_CANNOT_CONTROL | CANNOT_UNWRAP)
        ) {
            revert OperationProhibited(node);
        }
    }

    function _checkFusesAreSettable(bytes32 node, uint32 fuses) internal pure {
        if (fuses | USER_SETTABLE_FUSES != USER_SETTABLE_FUSES) {
            // Cannot directly burn other non-user settable fuses
            revert OperationProhibited(node);
        }
    }
}<|MERGE_RESOLUTION|>--- conflicted
+++ resolved
@@ -129,23 +129,7 @@
     {
         (owner, fuses, expiry) = super.getData(id);
 
-<<<<<<< HEAD
         (owner, fuses) = _clearOwnerAndFuses(owner, fuses, expiry);
-=======
-        bytes32 labelhash = _getEthLabelhash(bytes32(id), fuses);
-        if (labelhash != bytes32(0)) {
-            expiry =
-                uint64(registrar.nameExpires(uint256(labelhash))) +
-                GRACE_PERIOD;
-        }
-
-        if (expiry < block.timestamp) {
-            if (fuses & PARENT_CANNOT_CONTROL == PARENT_CANNOT_CONTROL) {
-                owner = address(0);
-            }
-            fuses = 0;
-        }
->>>>>>> 14f8fe6f
     }
 
     /* Metadata service */
@@ -302,7 +286,6 @@
         onlyController
         returns (uint256 expires)
     {
-<<<<<<< HEAD
         bytes32 node = _makeNode(ETH_NODE, bytes32(tokenId));
 
         uint256 registrarExpiry = registrar.renew(tokenId, duration);
@@ -327,9 +310,6 @@
         _setData(node, owner, fuses, expiry);
 
         return registrarExpiry;
-=======
-        return registrar.renew(tokenId, duration);
->>>>>>> 14f8fe6f
     }
 
     /**
@@ -525,12 +505,9 @@
         (address owner, uint32 oldFuses, uint64 oldExpiry) = getData(
             uint256(node)
         );
-<<<<<<< HEAD
         if (owner == address(0) || ens.owner(node) != address(this)) {
             revert NameIsNotWrapped();
         }
-=======
->>>>>>> 14f8fe6f
         // max expiry is set to the expiry of the parent
         (, uint32 parentFuses, uint64 maxExpiry) = getData(uint256(parentNode));
         if (parentNode == ROOT_NODE) {
