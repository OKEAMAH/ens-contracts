--- conflicted
+++ resolved
@@ -5,12 +5,8 @@
     event TextChanged(
         bytes32 indexed node,
         string indexed indexedKey,
-<<<<<<< HEAD
-        string key
-=======
         string key,
         string value
->>>>>>> af8d9546
     );
 
     /**
