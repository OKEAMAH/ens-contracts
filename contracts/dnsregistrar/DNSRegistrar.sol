//SPDX-License-Identifier: MIT

pragma solidity ^0.8.4;

import "@openzeppelin/contracts/utils/introspection/IERC165.sol";
import "@ensdomains/buffer/contracts/Buffer.sol";
import "../dnssec-oracle/BytesUtils.sol";
import "../dnssec-oracle/DNSSEC.sol";
import "../dnssec-oracle/RRUtils.sol";
import "../registry/ENSRegistry.sol";
import "../root/Root.sol";
import "../resolvers/profiles/AddrResolver.sol";
import "./DNSClaimChecker.sol";
import "./PublicSuffixList.sol";
import "./IDNSRegistrar.sol";

/**
 * @dev An ENS registrar that allows the owner of a DNS name to claim the
 *      corresponding name in ENS.
 */
contract DNSRegistrar is IDNSRegistrar, IERC165 {
    using BytesUtils for bytes;
    using Buffer for Buffer.buffer;
    using RRUtils for *;

    ENS public immutable ens;
    DNSSEC public immutable oracle;
    PublicSuffixList public suffixes;
    address public immutable previousRegistrar;
    address public immutable resolver;
    // A mapping of the most recent signatures seen for each claimed domain.
    mapping(bytes32 => uint32) public inceptions;

    error NoOwnerRecordFound();
    error PermissionDenied(address caller, address owner);
    error PreconditionNotMet();
    error StaleProof();
    error InvalidPublicSuffix(bytes name);

    struct OwnerRecord {
        bytes name;
        address owner;
        address resolver;
        uint64 ttl;
    }

    event Claim(
        bytes32 indexed node,
        address indexed owner,
        bytes dnsname,
        uint32 inception
    );
    event NewPublicSuffixList(address suffixes);

<<<<<<< HEAD
    constructor(
        address _previousRegistrar,
        address _resolver,
        DNSSEC _dnssec,
        PublicSuffixList _suffixes,
        ENS _ens
    ) {
        previousRegistrar = _previousRegistrar;
        resolver = _resolver;
=======
    constructor(DNSSEC _dnssec, PublicSuffixList _suffixes, ENS _ens) {
>>>>>>> 9c76e142
        oracle = _dnssec;
        suffixes = _suffixes;
        emit NewPublicSuffixList(address(suffixes));
        ens = _ens;
    }

    /**
     * @dev This contract's owner-only functions can be invoked by the owner of the ENS root.
     */
    modifier onlyOwner() {
        Root root = Root(ens.owner(bytes32(0)));
        address owner = root.owner();
        require(msg.sender == owner);
        _;
    }

    function setPublicSuffixList(PublicSuffixList _suffixes) public onlyOwner {
        suffixes = _suffixes;
        emit NewPublicSuffixList(address(suffixes));
    }

    /**
     * @dev Submits proofs to the DNSSEC oracle, then claims a name using those proofs.
     * @param name The name to claim, in DNS wire format.
     * @param input A chain of signed DNS RRSETs ending with a text record.
     */
    function proveAndClaim(
        bytes memory name,
        DNSSEC.RRSetWithSignature[] memory input
    ) public override {
        (bytes32 rootNode, bytes32 labelHash, address addr) = _claim(
            name,
            input
        );
        ens.setSubnodeOwner(rootNode, labelHash, addr);
    }

    function proveAndClaimWithResolver(
        bytes memory name,
        DNSSEC.RRSetWithSignature[] memory input,
        address resolver,
        address addr
    ) public override {
        (bytes32 rootNode, bytes32 labelHash, address owner) = _claim(
            name,
            input
        );
        if(msg.sender != owner) {
            revert PermissionDenied(msg.sender, owner);
        }
        ens.setSubnodeRecord(rootNode, labelHash, owner, resolver, 0);
        if (addr != address(0)) {
            if(resolver == address(0)) {
                revert PreconditionNotMet();
            }
            bytes32 node = keccak256(abi.encodePacked(rootNode, labelHash));
            // Set the resolver record
            AddrResolver(resolver).setAddr(node, addr);
        }
    }

    function supportsInterface(
        bytes4 interfaceID
    ) external pure override returns (bool) {
        return
            interfaceID == type(IERC165).interfaceId ||
            interfaceID == type(IDNSRegistrar).interfaceId;
    }

    function _claim(
        bytes memory name,
        DNSSEC.RRSetWithSignature[] memory input
    ) internal returns (bytes32 parentNode, bytes32 labelHash, address addr) {
        (bytes memory data, uint32 inception) = oracle.verifyRRSet(input);

        // Get the first label
        uint256 labelLen = name.readUint8(0);
        labelHash = name.keccak(1, labelLen);

        bytes memory parentName = name.substring(
            labelLen + 1,
            name.length - labelLen - 1
        );

        // Make sure the parent name is enabled
        parentNode = enableNode(parentName);

        bytes32 node = keccak256(abi.encodePacked(parentNode, labelHash));
        if (!RRUtils.serialNumberGte(inception, inceptions[node])) {
            revert StaleProof();
        }
        inceptions[node] = inception;

        bool found;
        (addr, found) = DNSClaimChecker.getOwnerAddress(name, data);
        if(!found) {
            revert NoOwnerRecordFound();
        }

        emit Claim(node, addr, name, inception);
    }

<<<<<<< HEAD
    function enableNode(bytes memory domain)
        public
        returns (bytes32 node)
    {
        // Name must be in the public suffix list.
        if(!suffixes.isPublicSuffix(domain)) {
            revert InvalidPublicSuffix(domain);
        }
        return _enableNode(domain, 0);
    }

    function _enableNode(bytes memory domain, uint256 offset)
        internal
        returns(bytes32 node)
    {
=======
    function enableNode(
        bytes memory domain,
        uint256 offset
    ) internal returns (bytes32 node) {
>>>>>>> 9c76e142
        uint256 len = domain.readUint8(offset);
        if (len == 0) {
            return bytes32(0);
        }

        bytes32 parentNode = _enableNode(domain, offset + len + 1);
        bytes32 label = domain.keccak(offset + 1, len);
        node = keccak256(abi.encodePacked(parentNode, label));
        address owner = ens.owner(node);
        if (owner == address(0) || owner == previousRegistrar) {
            if (parentNode == bytes32(0)) {
                Root root = Root(ens.owner(bytes32(0)));
                root.setSubnodeOwner(label, address(this));
                ens.setResolver(node, resolver);
            } else {
                ens.setSubnodeRecord(parentNode, label, address(this), resolver, 0);
            }
        } else if(owner != address(this)) {
            revert PreconditionNotMet();
        }
        return node;
    }
}<|MERGE_RESOLUTION|>--- conflicted
+++ resolved
@@ -52,7 +52,6 @@
     );
     event NewPublicSuffixList(address suffixes);
 
-<<<<<<< HEAD
     constructor(
         address _previousRegistrar,
         address _resolver,
@@ -62,9 +61,6 @@
     ) {
         previousRegistrar = _previousRegistrar;
         resolver = _resolver;
-=======
-    constructor(DNSSEC _dnssec, PublicSuffixList _suffixes, ENS _ens) {
->>>>>>> 9c76e142
         oracle = _dnssec;
         suffixes = _suffixes;
         emit NewPublicSuffixList(address(suffixes));
@@ -167,7 +163,6 @@
         emit Claim(node, addr, name, inception);
     }
 
-<<<<<<< HEAD
     function enableNode(bytes memory domain)
         public
         returns (bytes32 node)
@@ -183,12 +178,6 @@
         internal
         returns(bytes32 node)
     {
-=======
-    function enableNode(
-        bytes memory domain,
-        uint256 offset
-    ) internal returns (bytes32 node) {
->>>>>>> 9c76e142
         uint256 len = domain.readUint8(offset);
         if (len == 0) {
             return bytes32(0);
