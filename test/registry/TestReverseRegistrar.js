--- conflicted
+++ resolved
@@ -1,47 +1,28 @@
-const PublicResolver = artifacts.require('./resolvers/PublicResolver.sol')
-const ReverseRegistrar = artifacts.require('./registry/ReverseRegistrar.sol')
-const ENS = artifacts.require('./registry/ENSRegistry.sol')
-const { exceptions } = require("../test-utils")
-
-<<<<<<< HEAD
 const namehash = require('eth-ens-namehash')
 const sha3 = require('web3-utils').sha3
-=======
 const PublicResolver = artifacts.require('./resolvers/PublicResolver.sol');
 const ReverseRegistrar = artifacts.require('./registry/ReverseRegistrar.sol');
 const ENS = artifacts.require('./registry/ENSRegistry.sol');
 const NameWrapper = artifacts.require('DummyNameWrapper.sol');
->>>>>>> 934fd3ee
+const { exceptions } = require("../test-utils")
 
 describe('ReverseRegistrar Tests', () => {
 
-<<<<<<< HEAD
-  contract('ReverseRegistar', function(accounts) {
-    let node, node2, node3
-    let registrar, resolver, ens
-
-    beforeEach(async () => {
-      node = namehash.hash(accounts[0].slice(2).toLowerCase() + '.addr.reverse')
-      node2 = namehash.hash(accounts[1].slice(2).toLowerCase() + '.addr.reverse')
-      node3 = namehash.hash(accounts[2].slice(2).toLowerCase() + '.addr.reverse')
-      ens = await ENS.new()
-      resolver = await PublicResolver.new(ens.address)
-      registrar = await ReverseRegistrar.new(ens.address, resolver.address)
-
-      await registrar.setController(accounts[0], true)
-=======
 contract('ReverseRegistar', function (accounts) {
 
-    let node;
+    let node, node2, node3;
+    
     let registrar, resolver, ens, nameWrapper;
 
     beforeEach(async () => {
         node = namehash.hash(accounts[0].slice(2).toLowerCase() + ".addr.reverse");
+        node2 = namehash.hash(accounts[1].slice(2).toLowerCase() + '.addr.reverse');
+        node3 = namehash.hash(accounts[2].slice(2).toLowerCase() + '.addr.reverse');
         ens = await ENS.new();
         nameWrapper = await NameWrapper.new();
         resolver = await PublicResolver.new(ens.address, nameWrapper.address);
         registrar = await ReverseRegistrar.new(ens.address, resolver.address);
->>>>>>> 934fd3ee
+        await registrar.setController(accounts[0], true)
 
       await ens.setSubnodeOwner('0x0', sha3('reverse'), accounts[0], {
         from: accounts[0],
